--- conflicted
+++ resolved
@@ -351,12 +351,8 @@
             Term::Var(x) => {
                 let mut thunk = env
                     .get(x)
-<<<<<<< HEAD
-                    .or_else(|| global_env.get(x))
+                    .or_else(|| initial_env.get(x))
                     .cloned()
-=======
-                    .or_else(|| initial_env.get(x))
->>>>>>> 4bba9f04
                     .ok_or_else(|| EvalError::UnboundIdentifier(x.clone(), pos))?;
                 std::mem::drop(env); // thunk may be a 1RC pointer
 
@@ -951,7 +947,7 @@
                     && is_empty_optional_aux(t2, env, is_opt, gas)
             }
             Term::Var(id) if *gas > 0 => {
-                if let Some(closure) = env.get(id).as_ref().map(Thunk::borrow) {
+                if let Some(closure) = env.get(id).map(Thunk::borrow) {
                     *gas -= 1;
                     is_empty_optional_aux(&closure.body, &closure.env, is_opt, gas)
                 } else {
