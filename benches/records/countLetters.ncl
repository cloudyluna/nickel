--- conflicted
+++ resolved
@@ -1,17 +1,9 @@
 {
   run = fun s =>
     let updateDict = fun dict char =>
-<<<<<<< HEAD
-      if records.has_field char dict then
+      if record.has_field char dict then
         dict -$ char & {"%{char}" = dict."%{char}" + 1}
       else
         dict & {"%{char}" = 1} in
-    lists.foldl updateDict {} (strings.chars s)
-=======
-      if record.has_field char dict then
-        dict -$ char & {"#{char}" = dict."#{char}" + 1}
-      else
-        dict & {"#{char}" = 1} in
     list.foldl updateDict {} (string.chars s)
->>>>>>> d4b03b89
 }